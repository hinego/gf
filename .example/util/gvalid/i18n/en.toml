"gf.gvalid.required" = "字段不能为空"


"ReuiredUserName" = "Please input user name"
"ReuiredUserType" = "Please select user type"
<<<<<<< HEAD
=======
"MustSize"        = "Size of :attribute must be :size"







>>>>>>> 57140559
<|MERGE_RESOLUTION|>--- conflicted
+++ resolved
@@ -3,14 +3,4 @@
 
 "ReuiredUserName" = "Please input user name"
 "ReuiredUserType" = "Please select user type"
-<<<<<<< HEAD
-=======
 "MustSize"        = "Size of :attribute must be :size"
-
-
-
-
-
-
-
->>>>>>> 57140559
