--- conflicted
+++ resolved
@@ -94,13 +94,6 @@
     }
     return instances.GetOrSetFuncLock(fmt.Sprintf("%s.%s", gFRAME_CORE_COMPONENT_NAME_CONFIG, configFile),
         func() interface{} {
-<<<<<<< HEAD
-            path   := cmdenv.Get("gf.gcfg.path", gfile.Pwd()).String()
-            config := gcfg.New(path, configFile)
-            // 添加基于源码的搜索目录检索地址，常用于开发环境调试，只添加入口文件目录
-            if p := gfile.MainPkgPath(); p != "" && gfile.Exists(p) {
-                config.AddPath(p)
-=======
             pwdPath  := gfile.Pwd()
             envPath  := cmdenv.Get("gf.gcfg.path").String()
             selfPath := gfile.SelfDir()
@@ -131,7 +124,6 @@
                 if path := mainPath + gfile.Separator + "config"; gfile.Exists(path) {
                     config.AddPath(path)
                 }
->>>>>>> 6ab0a773
             }
             return config
     }).(*gcfg.Config)
