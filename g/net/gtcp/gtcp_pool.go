// Copyright 2018 gf Author(https://github.com/gogf/gf). All Rights Reserved.
//
// This Source Code Form is subject to the terms of the MIT License.
// If a copy of the MIT was not distributed with this file,
// You can obtain one at https://github.com/gogf/gf.

package gtcp

import (
<<<<<<< HEAD
	"errors"
	"time"

=======
	"time"

	"github.com/gogf/gf/g/internal/errors"

>>>>>>> 05c7ba5f
	"github.com/gogf/gf/g/container/gmap"
	"github.com/gogf/gf/g/container/gpool"
)

// 链接池链接对象
type PoolConn struct {
	*Conn              // 继承底层链接接口对象
	pool   *gpool.Pool // 对应的链接池对象
	status int         // 当前对象的状态，主要用于失败重连判断
}

const (
	gDEFAULT_POOL_EXPIRE = 60000 // (毫秒)默认链接对象过期时间
	gCONN_STATUS_UNKNOWN = 0     // 未知，表示未经过连通性操作;
	gCONN_STATUS_ACTIVE  = 1     // 正常，表示已经经过连通性操作
	gCONN_STATUS_ERROR   = 2     // 错误，表示该接口操作产生了错误，不应当被循环使用了

)

var (
	// 连接池对象map，键名为地址端口，键值为对应的连接池对象
	pools = gmap.NewStrAnyMap()
)

// 创建TCP链接池对象
func NewPoolConn(addr string, timeout ...int) (*PoolConn, error) {
	var pool *gpool.Pool
	if v := pools.Get(addr); v == nil {
		pools.LockFunc(func(m map[string]interface{}) {
			if v, ok := m[addr]; ok {
				pool = v.(*gpool.Pool)
			} else {
				pool = gpool.New(gDEFAULT_POOL_EXPIRE, func() (interface{}, error) {
					if conn, err := NewConn(addr, timeout...); err == nil {
						return &PoolConn{conn, pool, gCONN_STATUS_ACTIVE}, nil
					} else {
						return nil, err
					}
				})
				m[addr] = pool
			}
		})
	} else {
		pool = v.(*gpool.Pool)
	}

	if v, err := pool.Get(); err == nil {
		return v.(*PoolConn), nil
	} else {
		return nil, err
	}
}

// (方法覆盖)覆盖底层接口对象的Close方法
func (c *PoolConn) Close() error {
	if c.pool != nil && c.status == gCONN_STATUS_ACTIVE {
		c.status = gCONN_STATUS_UNKNOWN
		c.pool.Put(c)
	} else {
		return c.Conn.Close()
	}
	return nil
}

// (方法覆盖)发送数据
func (c *PoolConn) Send(data []byte, retry ...Retry) error {
	var err error
	if err = c.Conn.Send(data, retry...); err != nil && c.status == gCONN_STATUS_UNKNOWN {
		if v, e := c.pool.NewFunc(); e == nil {
			c.Conn = v.(*PoolConn).Conn
			err = c.Conn.Send(data, retry...)
		} else {
			err = e
		}
	}
	if err != nil {
		c.status = gCONN_STATUS_ERROR
	} else {
		c.status = gCONN_STATUS_ACTIVE
	}
	return err
}

// (方法覆盖)接收数据
func (c *PoolConn) Recv(length int, retry ...Retry) ([]byte, error) {
	data, err := c.Conn.Recv(length, retry...)
	if err != nil {
		c.status = gCONN_STATUS_ERROR
	} else {
		c.status = gCONN_STATUS_ACTIVE
	}
	return data, err
}

// (方法覆盖)按行读取数据，阻塞读取，直到完成一行读取位置(末尾以'\n'结尾，返回数据不包含换行符)
func (c *PoolConn) RecvLine(retry ...Retry) ([]byte, error) {
	data, err := c.Conn.RecvLine(retry...)
	if err != nil {
		c.status = gCONN_STATUS_ERROR
	} else {
		c.status = gCONN_STATUS_ACTIVE
	}
	return data, err
}

// (方法覆盖)带超时时间的数据获取
func (c *PoolConn) RecvWithTimeout(length int, timeout time.Duration, retry ...Retry) (data []byte, err error) {
	if err := c.SetRecvDeadline(time.Now().Add(timeout)); err != nil {
		return nil, err
	}
	defer func() {
<<<<<<< HEAD
		if e := c.SetRecvDeadline(time.Time{}); e != nil {
			err = errors.New(err.Error() + "; " + e.Error())
		}
=======
		err = errors.Wrap(c.SetRecvDeadline(time.Time{}), "SetRecvDeadline error")
>>>>>>> 05c7ba5f
	}()
	data, err = c.Recv(length, retry...)
	return
}

// (方法覆盖)带超时时间的数据发送
func (c *PoolConn) SendWithTimeout(data []byte, timeout time.Duration, retry ...Retry) (err error) {
	if err := c.SetSendDeadline(time.Now().Add(timeout)); err != nil {
		return err
	}
	defer func() {
<<<<<<< HEAD
		if e := c.SetSendDeadline(time.Time{}); e != nil {
			err = errors.New(err.Error() + "; " + e.Error())
		}
=======
		err = errors.Wrap(c.SetSendDeadline(time.Time{}), "SetSendDeadline error")
>>>>>>> 05c7ba5f
	}()
	err = c.Send(data, retry...)
	return
}

// (方法覆盖)发送数据并等待接收返回数据
func (c *PoolConn) SendRecv(data []byte, receive int, retry ...Retry) ([]byte, error) {
	if err := c.Send(data, retry...); err == nil {
		return c.Recv(receive, retry...)
	} else {
		return nil, err
	}
}

// (方法覆盖)发送数据并等待接收返回数据(带返回超时等待时间)
func (c *PoolConn) SendRecvWithTimeout(data []byte, receive int, timeout time.Duration, retry ...Retry) ([]byte, error) {
	if err := c.Send(data, retry...); err == nil {
		return c.RecvWithTimeout(receive, timeout, retry...)
	} else {
		return nil, err
	}
}<|MERGE_RESOLUTION|>--- conflicted
+++ resolved
@@ -7,18 +7,10 @@
 package gtcp
 
 import (
-<<<<<<< HEAD
-	"errors"
-	"time"
-
-=======
-	"time"
-
-	"github.com/gogf/gf/g/internal/errors"
-
->>>>>>> 05c7ba5f
 	"github.com/gogf/gf/g/container/gmap"
 	"github.com/gogf/gf/g/container/gpool"
+	"github.com/gogf/gf/g/internal/errors"
+	"time"
 )
 
 // 链接池链接对象
@@ -128,13 +120,7 @@
 		return nil, err
 	}
 	defer func() {
-<<<<<<< HEAD
-		if e := c.SetRecvDeadline(time.Time{}); e != nil {
-			err = errors.New(err.Error() + "; " + e.Error())
-		}
-=======
 		err = errors.Wrap(c.SetRecvDeadline(time.Time{}), "SetRecvDeadline error")
->>>>>>> 05c7ba5f
 	}()
 	data, err = c.Recv(length, retry...)
 	return
@@ -146,13 +132,7 @@
 		return err
 	}
 	defer func() {
-<<<<<<< HEAD
-		if e := c.SetSendDeadline(time.Time{}); e != nil {
-			err = errors.New(err.Error() + "; " + e.Error())
-		}
-=======
 		err = errors.Wrap(c.SetSendDeadline(time.Time{}), "SetSendDeadline error")
->>>>>>> 05c7ba5f
 	}()
 	err = c.Send(data, retry...)
 	return
