--- conflicted
+++ resolved
@@ -8,18 +8,13 @@
 
 import (
 	"context"
-	"strings"
-
 	"github.com/gogf/gf/v2/errors/gcode"
 	"github.com/gogf/gf/v2/internal/structs"
 	"github.com/gogf/gf/v2/internal/utils"
 	"github.com/gogf/gf/v2/util/gconv"
 	"github.com/gogf/gf/v2/util/gutil"
-<<<<<<< HEAD
 	"reflect"
 	"strings"
-=======
->>>>>>> cd9ea569
 )
 
 // CheckStruct validates struct and returns the error result.
@@ -28,13 +23,13 @@
 	return v.doCheckStruct(ctx, object)
 }
 
-type doCheckStructRecursivelyInput struct {
+type doCheckAttributeRecursivelyInput struct {
 	Field               *structs.Field
 	ErrorMaps           map[string]map[string]error
 	ResultSequenceRules []fieldRule
 }
 
-func (v *Validator) doCheckStructRecursively(ctx context.Context, in doCheckStructRecursivelyInput) {
+func (v *Validator) doCheckAttributeRecursively(ctx context.Context, in doCheckAttributeRecursivelyInput) {
 	switch in.Field.OriginalKind() {
 	case reflect.Struct:
 		var (
@@ -138,7 +133,7 @@
 				fieldToAliasNameMap[field.Name()] = field.TagValue
 			}
 			// Recursively check attribute struct/[]string/map/[]map.
-			v.doCheckStructRecursively(ctx, doCheckStructRecursivelyInput{
+			v.doCheckAttributeRecursively(ctx, doCheckAttributeRecursivelyInput{
 				Field:               field,
 				ErrorMaps:           errorMaps,
 				ResultSequenceRules: resultSequenceRules,
