--- conflicted
+++ resolved
@@ -22,11 +22,7 @@
 	return nil
 }
 
-<<<<<<< HEAD
-// BindHandleMap registers callback function with map <m>.
-=======
 // BindHandleMap registers callback function with map `m`.
->>>>>>> 8db890c5
 func BindHandleMap(m map[string]func()) error {
 	var err error
 	for k, v := range m {
