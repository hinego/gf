// Copyright GoFrame Author(https://goframe.org). All Rights Reserved.
//
// This Source Code Form is subject to the terms of the MIT License.
// If a copy of the MIT was not distributed with this file,
// You can obtain one at https://github.com/gogf/gf.

package gcron_test

import (
<<<<<<< HEAD
	"github.com/gogf/gf/os/glog"
=======
	"github.com/gogf/gf/frame/g"
>>>>>>> 9f2e69a9
	"testing"
	"time"

	"github.com/gogf/gf/container/garray"
	"github.com/gogf/gf/os/gcron"
	"github.com/gogf/gf/test/gtest"
)

func TestCron_Add_Close(t *testing.T) {
	gtest.C(t, func(t *gtest.T) {
		cron := gcron.New()
		array := garray.New(true)
		_, err1 := cron.Add("* * * * * *", func() {
<<<<<<< HEAD
			glog.Println("cron1")
			array.Append(1)
		})
		_, err2 := cron.Add("* * * * * *", func() {
			glog.Println("cron2")
			array.Append(1)
		}, "test")
		_, err3 := cron.Add("* * * * * *", func() {
			glog.Println("cron3")
			array.Append(1)
		}, "test")
		_, err4 := cron.Add("@every 2s", func() {
			glog.Println("cron4")
			array.Append(1)
		})
		t.Assert(err1, nil)
		t.Assert(err2, nil)
		t.AssertNE(err3, nil)
		t.Assert(err4, nil)
		t.Assert(cron.Size(), 3)
=======
			g.Log().Println("cron1")
			array.Append(1)
		})
		_, err2 := cron.Add("* * * * * *", func() {
			g.Log().Println("cron2")
			array.Append(1)
		}, "test")
		t.Assert(err1, nil)
		t.Assert(err2, nil)
		t.Assert(cron.Size(), 2)
>>>>>>> 9f2e69a9
		time.Sleep(1300 * time.Millisecond)
		t.Assert(array.Len(), 2)
		time.Sleep(1300 * time.Millisecond)
		t.Assert(array.Len(), 4)
		cron.Close()
		time.Sleep(1300 * time.Millisecond)
		fixedLength := array.Len()
		time.Sleep(1300 * time.Millisecond)
		t.Assert(array.Len(), fixedLength)
	})
}

func TestCron_Basic(t *testing.T) {
	gtest.C(t, func(t *gtest.T) {
		cron := gcron.New()
		cron.Add("* * * * * *", func() {}, "add")
		//fmt.Println("start", time.Now())
		cron.DelayAdd(time.Second, "* * * * * *", func() {}, "delay_add")
		t.Assert(cron.Size(), 1)
		time.Sleep(1200 * time.Millisecond)
		t.Assert(cron.Size(), 2)

		cron.Remove("delay_add")
		t.Assert(cron.Size(), 1)

		entry1 := cron.Search("add")
		entry2 := cron.Search("test-none")
		t.AssertNE(entry1, nil)
		t.Assert(entry2, nil)
	})
}

func TestCron_Remove(t *testing.T) {
	gtest.C(t, func(t *gtest.T) {
		cron := gcron.New()
		array := garray.New(true)
		cron.Add("* * * * * *", func() {
			array.Append(1)
		}, "add")
		t.Assert(array.Len(), 0)
		time.Sleep(1200 * time.Millisecond)
		t.Assert(array.Len(), 1)

		cron.Remove("add")
		t.Assert(array.Len(), 1)
		time.Sleep(1200 * time.Millisecond)
		t.Assert(array.Len(), 1)
	})
}

func TestCron_AddSingleton(t *testing.T) {
	// un used, can be removed
	gtest.C(t, func(t *gtest.T) {
		cron := gcron.New()
		cron.Add("* * * * * *", func() {}, "add")
		cron.DelayAdd(time.Second, "* * * * * *", func() {}, "delay_add")
		t.Assert(cron.Size(), 1)
		time.Sleep(1200 * time.Millisecond)
		t.Assert(cron.Size(), 2)

		cron.Remove("delay_add")
		t.Assert(cron.Size(), 1)

		entry1 := cron.Search("add")
		entry2 := cron.Search("test-none")
		t.AssertNE(entry1, nil)
		t.Assert(entry2, nil)
	})
	// keep this
	gtest.C(t, func(t *gtest.T) {
		cron := gcron.New()
		array := garray.New(true)
		cron.AddSingleton("* * * * * *", func() {
			array.Append(1)
			time.Sleep(50 * time.Second)
		})
		t.Assert(cron.Size(), 1)
		time.Sleep(3500 * time.Millisecond)
		t.Assert(array.Len(), 1)
	})

}

func TestCron_AddOnce1(t *testing.T) {
	gtest.C(t, func(t *gtest.T) {
		cron := gcron.New()
		array := garray.New(true)
		cron.AddOnce("* * * * * *", func() {
			array.Append(1)
		})
		cron.AddOnce("* * * * * *", func() {
			array.Append(1)
		})
		t.Assert(cron.Size(), 2)
		time.Sleep(2500 * time.Millisecond)
		t.Assert(array.Len(), 2)
		t.Assert(cron.Size(), 0)
	})
}

func TestCron_AddOnce2(t *testing.T) {
	gtest.C(t, func(t *gtest.T) {
		cron := gcron.New()
		array := garray.New(true)
		cron.AddOnce("@every 2s", func() {
			array.Append(1)
		})
		t.Assert(cron.Size(), 1)
		time.Sleep(3000 * time.Millisecond)
		t.Assert(array.Len(), 1)
		t.Assert(cron.Size(), 0)
	})
}

func TestCron_AddTimes(t *testing.T) {
	gtest.C(t, func(t *gtest.T) {
		cron := gcron.New()
		array := garray.New(true)
		cron.AddTimes("* * * * * *", 2, func() {
			array.Append(1)
		})
		time.Sleep(3500 * time.Millisecond)
		t.Assert(array.Len(), 2)
		t.Assert(cron.Size(), 0)
	})
}

func TestCron_DelayAdd(t *testing.T) {
	gtest.C(t, func(t *gtest.T) {
		cron := gcron.New()
		array := garray.New(true)
		cron.DelayAdd(500*time.Millisecond, "* * * * * *", func() {
			array.Append(1)
		})
		t.Assert(cron.Size(), 0)
		time.Sleep(800 * time.Millisecond)
		t.Assert(array.Len(), 0)
		t.Assert(cron.Size(), 1)
		time.Sleep(1000 * time.Millisecond)
		t.Assert(array.Len(), 1)
		t.Assert(cron.Size(), 1)
	})
}

func TestCron_DelayAddSingleton(t *testing.T) {
	gtest.C(t, func(t *gtest.T) {
		cron := gcron.New()
		array := garray.New(true)
		cron.DelayAddSingleton(500*time.Millisecond, "* * * * * *", func() {
			array.Append(1)
			time.Sleep(10 * time.Second)
		})
		t.Assert(cron.Size(), 0)
		time.Sleep(2200 * time.Millisecond)
		t.Assert(array.Len(), 1)
		t.Assert(cron.Size(), 1)
	})
}

func TestCron_DelayAddOnce(t *testing.T) {
	gtest.C(t, func(t *gtest.T) {
		cron := gcron.New()
		array := garray.New(true)
		cron.DelayAddOnce(500*time.Millisecond, "* * * * * *", func() {
			array.Append(1)
		})
		t.Assert(cron.Size(), 0)
		time.Sleep(800 * time.Millisecond)
		t.Assert(array.Len(), 0)
		t.Assert(cron.Size(), 1)
		time.Sleep(2200 * time.Millisecond)
		t.Assert(array.Len(), 1)
		t.Assert(cron.Size(), 0)
	})
}

func TestCron_DelayAddTimes(t *testing.T) {
	gtest.C(t, func(t *gtest.T) {
		cron := gcron.New()
		array := garray.New(true)
		cron.DelayAddTimes(500*time.Millisecond, "* * * * * *", 2, func() {
			array.Append(1)
		})
		t.Assert(cron.Size(), 0)
		time.Sleep(800 * time.Millisecond)
		t.Assert(array.Len(), 0)
		t.Assert(cron.Size(), 1)
		time.Sleep(3000 * time.Millisecond)
		t.Assert(array.Len(), 2)
		t.Assert(cron.Size(), 0)
	})
}<|MERGE_RESOLUTION|>--- conflicted
+++ resolved
@@ -7,11 +7,7 @@
 package gcron_test
 
 import (
-<<<<<<< HEAD
-	"github.com/gogf/gf/os/glog"
-=======
 	"github.com/gogf/gf/frame/g"
->>>>>>> 9f2e69a9
 	"testing"
 	"time"
 
@@ -25,28 +21,6 @@
 		cron := gcron.New()
 		array := garray.New(true)
 		_, err1 := cron.Add("* * * * * *", func() {
-<<<<<<< HEAD
-			glog.Println("cron1")
-			array.Append(1)
-		})
-		_, err2 := cron.Add("* * * * * *", func() {
-			glog.Println("cron2")
-			array.Append(1)
-		}, "test")
-		_, err3 := cron.Add("* * * * * *", func() {
-			glog.Println("cron3")
-			array.Append(1)
-		}, "test")
-		_, err4 := cron.Add("@every 2s", func() {
-			glog.Println("cron4")
-			array.Append(1)
-		})
-		t.Assert(err1, nil)
-		t.Assert(err2, nil)
-		t.AssertNE(err3, nil)
-		t.Assert(err4, nil)
-		t.Assert(cron.Size(), 3)
-=======
 			g.Log().Println("cron1")
 			array.Append(1)
 		})
@@ -57,7 +31,6 @@
 		t.Assert(err1, nil)
 		t.Assert(err2, nil)
 		t.Assert(cron.Size(), 2)
->>>>>>> 9f2e69a9
 		time.Sleep(1300 * time.Millisecond)
 		t.Assert(array.Len(), 2)
 		time.Sleep(1300 * time.Millisecond)
