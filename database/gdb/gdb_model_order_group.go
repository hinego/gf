// Copyright GoFrame Author(https://goframe.org). All Rights Reserved.
//
// This Source Code Form is subject to the terms of the MIT License.
// If a copy of the MIT was not distributed with this file,
// You can obtain one at https://github.com/gogf/gf.

package gdb

import (
	"github.com/gogf/gf/v2/util/gconv"
	"strings"
)

// Order sets the "ORDER BY" statement for the model.
//
// Eg:
// Order("id desc")
// Order("id", "desc").
// Order("id desc,name asc").
// Order(gdb.Raw("field(id, 3,1,2)")).
func (m *Model) Order(orderBy ...interface{}) *Model {
	if len(orderBy) == 0 {
		return m
	}

	model := m.getModel()
	if model.orderBy != "" {
		model.orderBy += ","
	}
<<<<<<< HEAD

	for _, o := range orderBy {
		if v, ok := o.(Raw); ok {
			model.orderBy += gconv.String(v)
			return model
		}
	}

	model.orderBy += model.db.GetCore().QuoteString(strings.Join(gconv.SliceStr(orderBy), " "))

=======
	model.orderBy += model.db.GetCore().QuoteString(strings.Join(orderBy, " "))
>>>>>>> 61db7d96
	return model
}

// OrderAsc sets the "ORDER BY xxx ASC" statement for the model.
func (m *Model) OrderAsc(column string) *Model {
	if len(column) == 0 {
		return m
	}
	return m.Order(column + " ASC")
}

// OrderDesc sets the "ORDER BY xxx DESC" statement for the model.
func (m *Model) OrderDesc(column string) *Model {
	if len(column) == 0 {
		return m
	}
	return m.Order(column + " DESC")
}

// OrderRandom sets the "ORDER BY RANDOM()" statement for the model.
func (m *Model) OrderRandom() *Model {
	model := m.getModel()
	model.orderBy = "RAND()"
	return model
}

// Group sets the "GROUP BY" statement for the model.
func (m *Model) Group(groupBy ...string) *Model {
	if len(groupBy) == 0 {
		return m
	}
	model := m.getModel()
	if model.groupBy != "" {
		model.groupBy += ","
	}
	model.groupBy = model.db.GetCore().QuoteString(strings.Join(groupBy, ","))
	return model
}<|MERGE_RESOLUTION|>--- conflicted
+++ resolved
@@ -22,25 +22,17 @@
 	if len(orderBy) == 0 {
 		return m
 	}
-
 	model := m.getModel()
 	if model.orderBy != "" {
 		model.orderBy += ","
 	}
-<<<<<<< HEAD
-
 	for _, o := range orderBy {
 		if v, ok := o.(Raw); ok {
 			model.orderBy += gconv.String(v)
 			return model
 		}
 	}
-
 	model.orderBy += model.db.GetCore().QuoteString(strings.Join(gconv.SliceStr(orderBy), " "))
-
-=======
-	model.orderBy += model.db.GetCore().QuoteString(strings.Join(orderBy, " "))
->>>>>>> 61db7d96
 	return model
 }
 
